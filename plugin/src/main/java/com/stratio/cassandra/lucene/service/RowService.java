--- conflicted
+++ resolved
@@ -40,15 +40,7 @@
 import org.apache.cassandra.db.marshal.UTF8Type;
 import org.apache.commons.lang3.ArrayUtils;
 import org.apache.lucene.document.Document;
-import org.apache.lucene.search.Filter;
-import org.apache.lucene.search.FilteredQuery;
-import org.apache.lucene.search.IndexSearcher;
-import org.apache.lucene.search.Query;
-import org.apache.lucene.search.QueryWrapperFilter;
-import org.apache.lucene.search.ScoreDoc;
-import org.apache.lucene.search.SearcherManager;
-import org.apache.lucene.search.Sort;
-import org.apache.lucene.search.SortField;
+import org.apache.lucene.search.*;
 
 import java.io.IOException;
 import java.nio.ByteBuffer;
@@ -292,7 +284,7 @@
         int numPages = 0;
         int numRows = 0;
 
-        List<ScoredRow> scoredRows = new LinkedList<>();
+        List<Row> rows = new LinkedList<>();
 
         SearcherManager searcherManager = luceneIndex.getSearcherManager();
         IndexSearcher searcher = searcherManager.acquire();
@@ -302,7 +294,7 @@
             Query rangeQuery = rowMapper.query(dataRange);
             Query query = search.query(schema, rangeQuery);
             Sort sort = sort(search);
-            ScoreDoc last = after(searcher, after,query,sort);
+            ScoreDoc last = after(searcher, after, query, sort);
             int page = Math.min(limit, MAX_PAGE_SIZE);
             boolean maybeMore;
 
@@ -324,9 +316,9 @@
 
                 // Collect rows from Cassandra
                 collectTime.start();
-                for (ScoredRow scoredRow : scoredRows(searchResults, timestamp)) {
-                    if (accepted(scoredRow, expressions)) {
-                        scoredRows.add(scoredRow);
+                for (Row row : rows(searchResults, timestamp, search.usesRelevance())) {
+                    if (accepted(row, expressions)) {
+                        rows.add(row);
                         numRows++;
                     }
                 }
@@ -338,16 +330,14 @@
                 numPages++;
 
                 // Iterate while there are still documents to read and we don't have enough rows
-            } while (maybeMore && scoredRows.size() < limit);
+            } while (maybeMore && rows.size() < limit);
 
         } finally {
             searcherManager.release(searcher);
         }
 
-        List<Row> rows = new ArrayList<>(numRows);
-        for (ScoredRow scoredRow : scoredRows) {
-            rows.add(scoredRow.getRow());
-        }
+        RowComparator comparator = comparator(search);
+        Collections.sort(rows, comparator);
 
         searchTime.stop();
 
@@ -370,33 +360,45 @@
     }
 
     private Sort sort(Search search) {
-        if (search.usesRelevance()) {
-            SortField[] naturalSortFields =  rowMapper.sort().getSort();
-            SortField[] sortFields = new SortField[naturalSortFields.length + 1];
-            sortFields[0] = FIELD_SCORE;
-            for (int i = 0; i < naturalSortFields.length; i++) {
-                sortFields[i+1] = naturalSortFields[i];
-            }
-            return new Sort(sortFields);
-        } else if (search.usesSorting()) {
-            return search.sort(schema);
-        } else {
-            return rowMapper.sort();
-        }
-    }
-
-    /**
-     * Returns {@code true} if the specified {@link ScoredRow} satisfies the all the specified {@link IndexExpression}s,
+        if (search.usesSorting()) {
+            return new Sort(ArrayUtils.addAll(search.sortFields(schema), rowMapper.sortFields()));
+        } else if (search.usesRelevance()) {
+            return new Sort(ArrayUtils.addAll(new SortField[]{FIELD_SCORE}, rowMapper.sortFields()));
+        } else {
+            return new Sort(rowMapper.sortFields());
+        }
+    }
+
+    /**
+     * Returns the {@link RowComparator} to be used for ordering the {@link Row}s obtained from the specified {@link
+     * Search}. This {@link RowComparator} is useful for merging the partial results obtained from running the specified
+     * {@link Search} against several indexes.
+     *
+     * @param search A {@link Search}.
+     * @return The {@link RowComparator} to be used for ordering the {@link Row}s obtained from the specified {@link
+     * Search}.
+     */
+    public RowComparator comparator(Search search) {
+        if (search.usesSorting()) {
+            return new RowComparatorSorting(rowMapper, search.getSort());
+        } else if (search.usesRelevance()) {
+            return new RowComparatorScoring(rowMapper);
+        } else {
+            return rowMapper.comparator();
+        }
+    }
+
+    /**
+     * Returns {@code true} if the specified {@link Row} satisfies the all the specified {@link IndexExpression}s,
      * {@code false} otherwise.
      *
-     * @param scoredRow   A {@link ScoredRow}.
+     * @param row   A {@link Row}.
      * @param expressions A list of {@link IndexExpression}s to be satisfied by {@code row}.
-     * @return {@code true} if the specified {@link ScoredRow} satisfies the all the specified {@link IndexExpression}s,
+     * @return {@code true} if the specified {@link Row} satisfies the all the specified {@link IndexExpression}s,
      * {@code false} otherwise.
      */
-    private boolean accepted(ScoredRow scoredRow, List<IndexExpression> expressions) {
+    private boolean accepted(Row row, List<IndexExpression> expressions) {
         if (!expressions.isEmpty()) {
-            Row row = scoredRow.getRow();
             Columns columns = rowMapper.columns(row);
             for (IndexExpression expression : expressions) {
                 if (!accepted(columns, expression)) {
@@ -455,14 +457,15 @@
     }
 
     /**
-     * Returns the {@link ScoredRow}s identified by the specified {@link Document}s, using the specified time stamp to
+     * Returns the {@link Row}s identified by the specified {@link Document}s, using the specified time stamp to
      * ignore deleted columns. The {@link Row}s are retrieved from the storage engine, so it involves IO operations.
      *
      * @param searchResults The {@link SearchResult}s
      * @param timestamp     The time stamp to ignore deleted columns.
-     * @return The {@link ScoredRow} identified by the specified {@link Document}s
-     */
-    protected abstract List<ScoredRow> scoredRows(List<SearchResult> searchResults, long timestamp);
+     * @param relevance     If the search uses relevance.
+     * @return The {@link Row}s identified by the specified {@link Document}s
+     */
+    protected abstract List<Row> rows(List<SearchResult> searchResults, long timestamp, boolean relevance);
 
     /**
      * Returns a {@link ColumnFamily} composed by the non expired {@link Cell}s of the specified  {@link ColumnFamily}.
@@ -486,12 +489,13 @@
      *
      * @param row       A {@link Row}.
      * @param timestamp The score column timestamp.
-     * @param score     The score column value.
+     * @param scoreDoc  The score column value.
      * @return The {@link Row} with the score.
      */
-    protected Row addScoreColumn(Row row, long timestamp, Float score) {
+    protected Row addScoreColumn(Row row, long timestamp, ScoreDoc scoreDoc) {
         ColumnFamily cf = row.cf;
         CellName cellName = rowMapper.makeCellName(cf);
+        Float score = Float.parseFloat(((FieldDoc) scoreDoc).fields[0].toString());
         ByteBuffer cellValue = UTF8Type.instance.decompose(score.toString());
 
         ColumnFamily dcf = ArrayBackedSortedColumns.factory.create(baseCfs.metadata);
@@ -501,55 +505,6 @@
         return new Row(row.key, dcf);
     }
 
-    /**
-     * Returns the {@link RowComparator} to be used for ordering the {@link Row}s obtained from the specified {@link
-     * Search}. This {@link RowComparator} is useful for merging the partial results obtained from running the specified
-     * {@link Search} against several indexes.
-     *
-     * @param search A {@link Search}.
-     * @return The {@link RowComparator} to be used for ordering the {@link Row}s obtained from the specified {@link
-     * Search}.
-     */
-    public RowComparator comparator(Search search) {
-        if (search != null) {
-            if (search.usesSorting()) // Sort with search itself
-            {
-                return new RowComparatorSorting(rowMapper, search.getSort());
-            } else if (search.usesRelevance()) // Sort with row's score
-            {
-                return new RowComparatorScoring(this);
-            }
-        }
-<<<<<<< HEAD
-        return rowMapper.comparator();
-=======
-        return comparator();
->>>>>>> 69e8e3be
-    }
-
-    /**
-     * Returns the default {@link Row} comparator. This comparator is based on Cassandra's natural order.
-     *
-     * @return The default {@link Row} comparator.
-     */
-    public RowComparator comparator() {
-        return rowMapper.comparator();
-    }
-
-    /**
-     * Returns the score of the specified {@link Row}.
-     *
-     * @param row A {@link Row}.
-     * @return The score of the specified {@link Row}.
-     */
-    protected Float score(Row row) {
-        ColumnFamily cf = row.cf;
-        CellName cellName = rowMapper.makeCellName(cf);
-        Cell cell = cf.getColumn(cellName);
-        String value = UTF8Type.instance.compose(cell.value());
-        return Float.parseFloat(value);
-    }
-
     public RowMapper mapper() {
         return rowMapper;
     }
