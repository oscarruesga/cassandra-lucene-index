# Changelog

<<<<<<< HEAD
## 2.2.0.0-SNAPSHOT ()
=======
## 2.1.8.5-SNAPSHOT (upcoming)

## 2.1.8.4 (27 August 2015)

 * Fix searches with both sorting and relevance
 * Improve wide rows data range filtering to increase performance
 * Use doc values in token range filters to increase performance
 * Replace base 256 by BytesRef (breaks backward compatibility)
 * Upgrade to Lucene 5.3.0
 * Don't propagate internal index exceptions
 * Allow the deletion of old unsupported indexes
 * Detect wrong sorting in date ranges (issue#36) 
>>>>>>> 9e898e1b

## 2.1.8.3 (20 August 2015)

 * Fix analyzer selection in maps (issue#18)
 * Change logger fixed name from `stratio` to class-based `com.stratio`
 * Add performance tips section to documentation

## 2.1.8.2 (13 August 2015)

 * Add force index refresh option to searches
 * Add condition type `none` to return no rows
 * Rename `match_all` condition to `all`
 * Allow resource-intensive pure negation searches
 * Remove unneeded asynchronous indexing queue
 * Change default date pattern to `yyyy/MM/dd HH:mm:ss.SSS Z`
 * Fix multi-mappers when all columns are null (issue#28)
 * Rename `date_range` limits to `from` and `to`
 * Add bitemporal search features
 * Silently discard tokens over 32766 bytes in length (just log)
 * Best effort mapping, per mapper errors are just logged
 * Allow several mappers on the same column

## 2.1.8.1 (31 July 2015)

 * Add complete support for CQL paging, even for top-k queries.
 * Fix numeric collections (issue#12)
 * Fix match condition with not tokenized fields (issue#16)
 * Fix map columns sorting (issue#17)
 * Fix bounding box queries
 * Avoid sorting in lists and sets
 * Set default sorted value to false
 * Upgrade to Lucene 5.2.1

## 2.1.8.0 (10 July 2015)

 * Upgrade to Apache Cassandra 2.1.8

## 2.1.7.1 (10 July 2015)

 * Add paging cache to remember Lucene cursors
 * Fix JavaDoc generation with Java 8
 * Homogenize JSON API

## 2.1.7.0 (26 June 2015)

 * Upgrade to Apache Cassandra 2.1.7

## 2.1.6.2 (25 June 2015)

 * Add date range features
 * Add basic geospatial features

## 2.1.6.1 (17 June 2015)

 * Fix row updated skipping first column (issue#6)
 * Avoid analysis at prefix, regexp, range and wildcard queries

## 2.1.6.0 (8 June 2015)

 * Become a plugin instead of a fork of Apache Cassandra
 * Upgrade to Apache Cassandra 2.1.6
 * Upgrade to Lucene 5.1.0
 * Sorting through doc values
 * Add "indexed" and "sorted" options to mappers

## 2.1.5.0 (30 April 2015)

 * Upgrade to Apache Cassandra 2.1.5 (issue#28)
 * Removed clustering key mapper columns

## 2.1.4.1 (21 April 2015)

 * Improve top-k (CASSANDRA-8717)
 * Fix build.xml

## 2.1.4.0 (7 April 2015)

 * Upgrade to Apache Cassandra 2.1.4 (issue#16)
 * Fix reverse clustering order (issue#14)
 * Support for snowball and possibly other analyzers (issue#11)
 * Fix mapping in column-based clustering key mapper (issue#7)

## 2.1.3.1 (12 March 2015)

 * Fix mapping bug in column-based clustering key mapper
 * Upgrade to Lucene 4.10.4
 * Added case sensitive option to StringMapper

## 2.1.3.0 (18 February 2015)

 * Upgrade to Apache Cassandra 2.1.3

## 2.1.2.2 (2 February 2015)

 * Fix issue#7 (data inserted during update is not indexed)
 * Remove boolean query max clauses limit
 * Add contains condition
 * Add basic support for geospatial search
 * Add basic support for multiple fields per mapper
 * Add collation for UUID mapper

## 2.1.2.1 (15 December 2014)

 * Improve logging time counting
 * Set synchronous indexing as default

## 2.1.2.0 (5 December 2014)

 * Upgrade to Apache Cassandra 2.1.2<|MERGE_RESOLUTION|>--- conflicted
+++ resolved
@@ -1,9 +1,8 @@
 # Changelog
 
-<<<<<<< HEAD
-## 2.2.0.0-SNAPSHOT ()
-=======
-## 2.1.8.5-SNAPSHOT (upcoming)
+## 2.2.0.0-SNAPSHOT (upcoming)
+
+ * Upgrade to Apache Cassandra 2.2.0
 
 ## 2.1.8.4 (27 August 2015)
 
@@ -15,7 +14,6 @@
  * Don't propagate internal index exceptions
  * Allow the deletion of old unsupported indexes
  * Detect wrong sorting in date ranges (issue#36) 
->>>>>>> 9e898e1b
 
 ## 2.1.8.3 (20 August 2015)
 
