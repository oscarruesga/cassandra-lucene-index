# Changelog

<<<<<<< HEAD
## 2.1.11.0 (27 October 2015)

 * Upgrade to Apache Cassandra 2.1.11

## 2.1.10.0 (27 October 2015)

 * Upgrade to Apache Cassandra 2.1.10
 * Add ability to exclude data centers from indexing (issue#44)
 * Add support for predictions in bitemporal index (issue#46)
 * Add asynchronous indexing queue

## 2.1.9.0 (9 September 2015)

 * Upgrade to Apache Cassandra 2.1.9
 
## 2.1.8.5 (9 September 2015)

 * Remove problematic logback.xml
=======
## 2.2.0.0-SNAPSHOT (upcoming)

 * Upgrade to Apache Cassandra 2.2.0
>>>>>>> 6af8bd7a

## 2.1.8.4 (27 August 2015)

 * Fix searches with both sorting and relevance
 * Improve wide rows data range filtering to increase performance
 * Use doc values in token range filters to increase performance
 * Replace base 256 by BytesRef (breaks backward compatibility)
 * Upgrade to Lucene 5.3.0
 * Don't propagate internal index exceptions
 * Allow the deletion of old unsupported indexes
 * Detect wrong sorting in date ranges (issue#36) 

## 2.1.8.3 (20 August 2015)

 * Fix analyzer selection in maps (issue#18)
 * Change logger fixed name from `stratio` to class-based `com.stratio`
 * Add performance tips section to documentation

## 2.1.8.2 (13 August 2015)

 * Add force index refresh option to searches
 * Add condition type `none` to return no rows
 * Rename `match_all` condition to `all`
 * Allow resource-intensive pure negation searches
 * Remove unneeded asynchronous indexing queue
 * Change default date pattern to `yyyy/MM/dd HH:mm:ss.SSS Z`
 * Fix multi-mappers when all columns are null (issue#28)
 * Rename `date_range` limits to `from` and `to`
 * Add bitemporal search features
 * Silently discard tokens over 32766 bytes in length (just log)
 * Best effort mapping, per mapper errors are just logged
 * Allow several mappers on the same column

## 2.1.8.1 (31 July 2015)

 * Add complete support for CQL paging, even for top-k queries.
 * Fix numeric collections (issue#12)
 * Fix match condition with not tokenized fields (issue#16)
 * Fix map columns sorting (issue#17)
 * Fix bounding box queries
 * Avoid sorting in lists and sets
 * Set default sorted value to false
 * Upgrade to Lucene 5.2.1

## 2.1.8.0 (10 July 2015)

 * Upgrade to Apache Cassandra 2.1.8

## 2.1.7.1 (10 July 2015)

 * Add paging cache to remember Lucene cursors
 * Fix JavaDoc generation with Java 8
 * Homogenize JSON API

## 2.1.7.0 (26 June 2015)

 * Upgrade to Apache Cassandra 2.1.7

## 2.1.6.2 (25 June 2015)

 * Add date range features
 * Add basic geospatial features

## 2.1.6.1 (17 June 2015)

 * Fix row updated skipping first column (issue#6)
 * Avoid analysis at prefix, regexp, range and wildcard queries

## 2.1.6.0 (8 June 2015)

 * Become a plugin instead of a fork of Apache Cassandra
 * Upgrade to Apache Cassandra 2.1.6
 * Upgrade to Lucene 5.1.0
 * Sorting through doc values
 * Add "indexed" and "sorted" options to mappers

## 2.1.5.0 (30 April 2015)

 * Upgrade to Apache Cassandra 2.1.5 (issue#28)
 * Removed clustering key mapper columns

## 2.1.4.1 (21 April 2015)

 * Improve top-k (CASSANDRA-8717)
 * Fix build.xml

## 2.1.4.0 (7 April 2015)

 * Upgrade to Apache Cassandra 2.1.4 (issue#16)
 * Fix reverse clustering order (issue#14)
 * Support for snowball and possibly other analyzers (issue#11)
 * Fix mapping in column-based clustering key mapper (issue#7)

## 2.1.3.1 (12 March 2015)

 * Fix mapping bug in column-based clustering key mapper
 * Upgrade to Lucene 4.10.4
 * Added case sensitive option to StringMapper

## 2.1.3.0 (18 February 2015)

 * Upgrade to Apache Cassandra 2.1.3

## 2.1.2.2 (2 February 2015)

 * Fix issue#7 (data inserted during update is not indexed)
 * Remove boolean query max clauses limit
 * Add contains condition
 * Add basic support for geospatial search
 * Add basic support for multiple fields per mapper
 * Add collation for UUID mapper

## 2.1.2.1 (15 December 2014)

 * Improve logging time counting
 * Set synchronous indexing as default

## 2.1.2.0 (5 December 2014)

 * Upgrade to Apache Cassandra 2.1.2<|MERGE_RESOLUTION|>--- conflicted
+++ resolved
@@ -1,6 +1,9 @@
 # Changelog
 
-<<<<<<< HEAD
+## 2.2.3.0-SNAPSHOT (upcoming)
+
+ * Upgrade to Apache Cassandra 2.2.3
+ 
 ## 2.1.11.0 (27 October 2015)
 
  * Upgrade to Apache Cassandra 2.1.11
@@ -19,11 +22,6 @@
 ## 2.1.8.5 (9 September 2015)
 
  * Remove problematic logback.xml
-=======
-## 2.2.0.0-SNAPSHOT (upcoming)
-
- * Upgrade to Apache Cassandra 2.2.0
->>>>>>> 6af8bd7a
 
 ## 2.1.8.4 (27 August 2015)
 
